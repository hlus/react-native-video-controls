import React, { Component } from 'react';
import Video from 'react-native-video';
import {
    TouchableWithoutFeedback,
    TouchableHighlight,
    ImageBackground,
    PanResponder,
    StyleSheet,
    Touchable,
    Animated,
    Platform,
    Easing,
    Image,
    View,
    Text
} from 'react-native';
import _ from 'lodash';

export default class VideoPlayer extends Component {

    static defaultProps = {
        showOnStart: true,
        resizeMode: 'contain',
        playWhenInactive: false,
        playInBackground: false,
        title: '',
        repeat: false,
        paused: false,
        muted: false,
        volume: 1,
        rate: 1,
    };

    constructor( props ) {
        super( props );

        /**
         * All of our values that are updated by the
         * methods and listeners in this class
         */
        this.state = {
            // Video
            resizeMode: this.props.resizeMode,
            paused: this.props.paused,
            muted: this.props.muted,
            volume: this.props.volume,
            rate: this.props.rate,
            // Controls

            isFullscreen: this.props.resizeMode === 'cover' || false,
            showTimeRemaining: true,
            volumeTrackWidth: 0,
            lastScreenPress: 0,
            volumeFillWidth: 0,
            seekerFillWidth: 0,
            showControls: this.props.showOnStart,
            volumePosition: 0,
            seekerPosition: 0,
            volumeOffset: 0,
            seekerOffset: 0,
            seeking: false,
            loading: false,
            currentTime: 0,
            error: false,
            duration: 0,
        };

        /**
         * Any options that can be set at init.
         */
        this.opts = {
            playWhenInactive: this.props.playWhenInactive,
            playInBackground: this.props.playInBackground,
            repeat: this.props.repeat,
            title: this.props.title,
        };

        /**
         * Our app listeners and associated methods
         */
        this.events = {
            onError: this.props.onError || this._onError.bind( this ),
            onEnd: this.props.onEnd || this._onEnd.bind( this ),
            onScreenTouch: this._onScreenTouch.bind( this ),
            onLoadStart: this._onLoadStart.bind( this ),
            onProgress: this._onProgress.bind( this ),
            onLoad: this._onLoad.bind( this ),
        };

        /**
         * Functions used throughout the application
         */
        this.methods = {
            onBack: this.props.onBack || this._onBack.bind( this ),
<<<<<<< HEAD
            toggleFullscreen: this.props.onToggleFullscreen || this._toggleFullscreen.bind( this ),
            togglePlayPause: this._togglePlayPause.bind( this ),
=======
            toggleFullscreen: this._toggleFullscreen.bind( this ),
            togglePlayPause: this.props.togglePlayPause || this._togglePlayPause.bind( this ),
>>>>>>> f256abfd
            toggleControls: this._toggleControls.bind( this ),
            toggleTimer: this._toggleTimer.bind( this ),
        };

        /**
         * Player information
         */
        this.player = {
            controlTimeoutDelay: this.props.controlTimeout || 15000,
            volumePanResponder: PanResponder,
            seekPanResponder: PanResponder,
            controlTimeout: null,
            volumeWidth: 150,
            iconOffset: 7,
            seekWidth: 0,
            ref: Video,
        };

        /**
         * Various animations
         */
        const initialValue = this.props.showOnStart ? 1 : 0;

        this.animations = {
            bottomControl: {
                marginBottom: new Animated.Value( 0 ),
                opacity: new Animated.Value( initialValue ),
            },
            topControl: {
                marginTop: new Animated.Value( 0 ),
                opacity: new Animated.Value( initialValue ),
            },
            video: {
                opacity: new Animated.Value( 1 ),
            },
            loader: {
                rotate: new Animated.Value( 0 ),
                MAX_VALUE: 360,
            }
        };

        /**
         * Various styles that be added...
         */
        this.styles = {
            videoStyle: this.props.videoStyle || {},
            containerStyle: this.props.style || {}
        };
    }



    /**
    | -------------------------------------------------------
    | Events
    | -------------------------------------------------------
    |
    | These are the events that the <Video> component uses
    | and can be overridden by assigning it as a prop.
    | It is suggested that you override onEnd.
    |
    */

    /**
     * When load starts we display a loading icon
     * and show the controls.
     */
    _onLoadStart() {
        let state = this.state;
        state.loading = true;
        this.loadAnimation();
        this.setState( state );

        if ( typeof this.props.onLoadStart === 'function' ) {
            this.props.onLoadStart(...arguments);
        }
    }

    /**
     * When load is finished we hide the load icon
     * and hide the controls. We also set the
     * video duration.
     *
     * @param {object} data The video meta data
     */
    _onLoad( data = {} ) {
        let state = this.state;

        state.duration = data.duration;
        state.loading = false;
        this.setState( state );

        if ( state.showControls ) {
            this.setControlTimeout();
        }

        if ( typeof this.props.onLoad === 'function' ) {
            this.props.onLoad(...arguments);
        }
    }

    /**
     * For onprogress we fire listeners that
     * update our seekbar and timer.
     *
     * @param {object} data The video meta data
     */
    _onProgress( data = {} ) {
        let state = this.state;
        state.currentTime = data.currentTime;

        if ( ! state.seeking ) {
            const position = this.calculateSeekerPosition();
            this.setSeekerPosition( position );
        }

        if ( typeof this.props.onProgress === 'function' ) {
            this.props.onProgress(...arguments);
        }

        this.setState( state );
    }

    /**
     * It is suggested that you override this
     * command so your app knows what to do.
     * Either close the video or go to a
     * new page.
     */
    _onEnd() {}

    /**
     * Set the error state to true which then
     * changes our renderError function
     *
     * @param {object} err  Err obj returned from <Video> component
     */
    _onError( err ) {
        let state = this.state;
        state.error = true;
        state.loading = false;

        this.setState( state );
    }

    /**
     * This is a single and double tap listener
     * when the user taps the screen anywhere.
     * One tap toggles controls, two toggles
     * fullscreen mode.
     */
    _onScreenTouch() {
        let state = this.state;
        const time = new Date().getTime();
        const delta =  time - state.lastScreenPress;

        if ( delta < 300 ) {
            this.methods.toggleFullscreen();
        }

        this.methods.toggleControls();
        state.lastScreenPress = time;

        this.setState( state );
    }



    /**
    | -------------------------------------------------------
    | Methods
    | -------------------------------------------------------
    |
    | These are all of our functions that interact with
    | various parts of the class. Anything from
    | calculating time remaining in a video
    | to handling control operations.
    |
    */

    /**
     * Set a timeout when the controls are shown
     * that hides them after a length of time.
     * Default is 15s
     */
    setControlTimeout() {
        this.player.controlTimeout = setTimeout( ()=> {
            this._hideControls();
        }, this.player.controlTimeoutDelay );
    }

    /**
     * Clear the hide controls timeout.
     */
    clearControlTimeout() {
        clearTimeout( this.player.controlTimeout );
    }

    /**
     * Reset the timer completely
     */
    resetControlTimeout() {
        this.clearControlTimeout();
        this.setControlTimeout();
    }

    /**
     * Animation to hide controls. We fade the
     * display to 0 then move them off the
     * screen so they're not interactable
     */
    hideControlAnimation() {
        Animated.parallel([
            Animated.timing(
                this.animations.topControl.opacity,
                { toValue: 0 }
            ),
            Animated.timing(
                this.animations.topControl.marginTop,
                { toValue: -100 }
            ),
            Animated.timing(
                this.animations.bottomControl.opacity,
                { toValue: 0 }
            ),
            Animated.timing(
                this.animations.bottomControl.marginBottom,
                { toValue: -100 }
            ),
        ]).start();
    }

    /**
     * Animation to show controls...opposite of
     * above...move onto the screen and then
     * fade in.
     */
    showControlAnimation() {
        Animated.parallel([
            Animated.timing(
                this.animations.topControl.opacity,
                { toValue: 1 }
            ),
            Animated.timing(
                this.animations.topControl.marginTop,
                { toValue: 0 }
            ),
            Animated.timing(
                this.animations.bottomControl.opacity,
                { toValue: 1 }
            ),
            Animated.timing(
                this.animations.bottomControl.marginBottom,
                { toValue: 0 }
            ),
        ]).start();
    }

    /**
     * Loop animation to spin loader icon. If not loading then stop loop.
     */
    loadAnimation() {
        if ( this.state.loading ) {
            Animated.sequence([
                Animated.timing(
                    this.animations.loader.rotate,
                    {
                        toValue: this.animations.loader.MAX_VALUE,
                        duration: 1500,
                        easing: Easing.linear,
                    }
                ),
                Animated.timing(
                    this.animations.loader.rotate,
                    {
                        toValue: 0,
                        duration: 0,
                        easing: Easing.linear,
                    }
                ),
            ]).start( this.loadAnimation.bind( this ) );
        }
    }

    /**
     * Function to hide the controls. Sets our
     * state then calls the animation.
     */
    _hideControls() {
        let state = this.state;
        state.showControls = false;
        this.hideControlAnimation();

        this.setState( state );
    }

    /**
     * Function to toggle controls based on
     * current state.
     */
    _toggleControls() {
        let state = this.state;
        state.showControls = ! state.showControls;

        if ( state.showControls ) {
            this.showControlAnimation();
            this.setControlTimeout();
        }
        else {
            this.hideControlAnimation();
            this.clearControlTimeout();
        }

        this.setState( state );
    }

    /**
     * Toggle fullscreen changes resizeMode on
     * the <Video> component then updates the
     * isFullscreen state.
     */
    _toggleFullscreen() {
        let state = this.state;
        state.isFullscreen = ! state.isFullscreen;
        state.resizeMode = state.isFullscreen === true ? 'cover' : 'contain';

        this.setState( state );
    }

    /**
     * Toggle playing state on <Video> component
     */
    _togglePlayPause() {
        let state = this.state;
        state.paused = ! state.paused;
        this.setState( state );
    }

    /**
     * Toggle between showing time remaining or
     * video duration in the timer control
     */
    _toggleTimer() {
        let state = this.state;
        state.showTimeRemaining = ! state.showTimeRemaining;
        this.setState( state );
    }

    /**
     * The default 'onBack' function pops the navigator
     * and as such the video player requires a
     * navigator prop by default.
     */
    _onBack() {
        if ( this.props.navigator && this.props.navigator.pop ) {
            this.props.navigator.pop();
        }
        else {
            console.warn( 'Warning: _onBack requires navigator property to function. Either modify the onBack prop or pass a navigator prop' );
        }
    }

    /**
     * Calculate the time to show in the timer area
     * based on if they want to see time remaining
     * or duration. Formatted to look as 00:00.
     */
    calculateTime() {
        if ( this.state.showTimeRemaining ) {
            const time = this.state.duration - this.state.currentTime;
            return `-${ this.formatTime( time ) }`;
        }

        return this.formatTime( this.state.currentTime );
    }

    /**
     * Format a time string as mm:ss
     *
     * @param {int} time time in milliseconds
     * @return {string} formatted time string in mm:ss format
     */
    formatTime( time = 0 ) {
        const symbol = this.state.showRemainingTime ? '-' : '';
        time = Math.min(
            Math.max( time, 0 ),
            this.state.duration
        );

        const formattedMinutes = _.padStart( Math.floor( time / 60 ).toFixed( 0 ), 2, 0 );
        const formattedSeconds = _.padStart( Math.floor( time % 60 ).toFixed( 0 ), 2 , 0 );

        return `${ symbol }${ formattedMinutes }:${ formattedSeconds }`;
    }

    /**
     * Set the position of the seekbar's components
     * (both fill and handle) according to the
     * position supplied.
     *
     * @param {float} position position in px of seeker handle}
     */
    setSeekerPosition( position = 0 ) {
        let state = this.state;
        position = this.constrainToSeekerMinMax( position );

        state.seekerFillWidth = position;
        state.seekerPosition = position;

        if ( ! state.seeking ) {
            state.seekerOffset = position
        };

        this.setState( state );
    }

    /**
     * Contrain the location of the seeker to the
     * min/max value based on how big the
     * seeker is.
     *
     * @param {float} val position of seeker handle in px
     * @return {float} contrained position of seeker handle in px
     */
    constrainToSeekerMinMax( val = 0 ) {
        if ( val <= 0 ) {
            return 0;
        }
        else if ( val >= this.player.seekerWidth ) {
            return this.player.seekerWidth;
        }
        return val;
    }

    /**
     * Calculate the position that the seeker should be
     * at along its track.
     *
     * @return {float} position of seeker handle in px based on currentTime
     */
    calculateSeekerPosition() {
        const percent = this.state.currentTime / this.state.duration;
        return this.player.seekerWidth * percent;
    }

    /**
     * Return the time that the video should be at
     * based on where the seeker handle is.
     *
     * @return {float} time in ms based on seekerPosition.
     */
    calculateTimeFromSeekerPosition() {
        const percent = this.state.seekerPosition / this.player.seekerWidth;
        return this.state.duration * percent;
    }

    /**
     * Seek to a time in the video.
     *
     * @param {float} time time to seek to in ms
     */
    seekTo( time = 0 ) {
        let state = this.state;
        state.currentTime = time;
        this.player.ref.seek( time );
        this.setState( state );
    }

    /**
     * Set the position of the volume slider
     *
     * @param {float} position position of the volume handle in px
     */
    setVolumePosition( position = 0 ) {
        let state = this.state;
        position = this.constrainToVolumeMinMax( position );
        state.volumePosition = position + this.player.iconOffset;
        state.volumeFillWidth = position;

        state.volumeTrackWidth = this.player.volumeWidth - state.volumeFillWidth;

        if ( state.volumeFillWidth < 0 ) {
            state.volumeFillWidth = 0;
        }

        if ( state.volumeTrackWidth > 150 ) {
            state.volumeTrackWidth = 150;
        }

        this.setState( state );
    }

    /**
     * Constrain the volume bar to the min/max of
     * its track's width.
     *
     * @param {float} val position of the volume handle in px
     * @return {float} contrained position of the volume handle in px
     */
    constrainToVolumeMinMax( val = 0 ) {
        if ( val <= 0 ) {
            return 0;
        }
        else if ( val >= this.player.volumeWidth + 9 ) {
            return this.player.volumeWidth + 9;
        }
        return val;
    }

    /**
     * Get the volume based on the position of the
     * volume object.
     *
     * @return {float} volume level based on volume handle position
     */
    calculateVolumeFromVolumePosition() {
        return this.state.volumePosition / this.player.volumeWidth;
    }

    /**
     * Get the position of the volume handle based
     * on the volume
     *
     * @return {float} volume handle position in px based on volume
     */
    calculateVolumePositionFromVolume() {
        return this.player.volumeWidth / this.state.volume;
    }



    /**
    | -------------------------------------------------------
    | React Component functions
    | -------------------------------------------------------
    |
    | Here we're initializing our listeners and getting
    | the component ready using the built-in React
    | Component methods
    |
    */

    /**
     * Before mounting, init our seekbar and volume bar
     * pan responders.
     */
    componentWillMount() {
        this.initSeekPanResponder();
        this.initVolumePanResponder();
    }

    /**
     * To allow basic playback management from the outside
     * we have to handle possible props changes to state changes
     */
    componentWillReceiveProps(nextProps) {
        if (this.state.paused !== nextProps.paused ) {
            this.setState({
                paused: nextProps.paused
            })
        }
    }

    /**
     * Upon mounting, calculate the position of the volume
     * bar based on the volume property supplied to it.
     */
    componentDidMount() {
        const position = this.calculateVolumePositionFromVolume();
        let state = this.state;
        this.setVolumePosition( position );
        state.volumeOffset = position;

        this.setState( state );
    }

    /**
     * When the component is about to unmount kill the
     * timeout less it fire in the prev/next scene
     */
    componentWillUnmount() {
        this.clearControlTimeout();
    }

    /**
     * Get our seekbar responder going
     */
    initSeekPanResponder() {
        this.player.seekPanResponder = PanResponder.create({

            // Ask to be the responder.
            onStartShouldSetPanResponder: ( evt, gestureState ) => true,
            onMoveShouldSetPanResponder: ( evt, gestureState ) => true,

            /**
             * When we start the pan tell the machine that we're
             * seeking. This stops it from updating the seekbar
             * position in the onProgress listener.
             */
            onPanResponderGrant: ( evt, gestureState ) => {
                let state = this.state;
                this.clearControlTimeout();
                state.seeking = true;
                this.setState( state );
            },

            /**
             * When panning, update the seekbar position, duh.
             */
            onPanResponderMove: ( evt, gestureState ) => {
                const position = this.state.seekerOffset + gestureState.dx;
                this.setSeekerPosition( position );
            },

            /**
             * On release we update the time and seek to it in the video.
             * If you seek to the end of the video we fire the
             * onEnd callback
             */
            onPanResponderRelease: ( evt, gestureState ) => {
                const time = this.calculateTimeFromSeekerPosition();
                let state = this.state;
                if ( time >= state.duration && ! state.loading ) {
                    state.paused = true;
                    this.events.onEnd();
                } else {
                    this.seekTo( time );
                    this.setControlTimeout();
                    state.seeking = false;
                }
                this.setState( state );
            }
        });
    }

    /**
     * Initialize the volume pan responder.
     */
    initVolumePanResponder() {
        this.player.volumePanResponder = PanResponder.create({
            onStartShouldSetPanResponder: ( evt, gestureState ) => true,
            onMoveShouldSetPanResponder: ( evt, gestureState ) => true,
            onPanResponderGrant: ( evt, gestureState ) => {
                this.clearControlTimeout();
            },

            /**
             * Update the volume as we change the position.
             * If we go to 0 then turn on the mute prop
             * to avoid that weird static-y sound.
             */
            onPanResponderMove: ( evt, gestureState ) => {
                let state = this.state;
                const position = this.state.volumeOffset + gestureState.dx;

                this.setVolumePosition( position );
                state.volume = this.calculateVolumeFromVolumePosition();

                if ( state.volume <= 0 ) {
                    state.muted = true;
                }
                else {
                    state.muted = false;
                }

                this.setState( state );
            },

            /**
             * Update the offset...
             */
            onPanResponderRelease: ( evt, gestureState ) => {
                let state = this.state;
                state.volumeOffset = state.volumePosition;
                this.setControlTimeout();
                this.setState( state );
            }
        });
    }


    /**
    | -------------------------------------------------------
    | Rendering
    | -------------------------------------------------------
    |
    | This section contains all of our render methods.
    | In addition to the typical React render func
    | we also have all the render methods for
    | the controls.
    |
    */

    /**
     * Standard render control function that handles
     * everything except the sliders. Adds a
     * consistent <TouchableHighlight>
     * wrapper and styling.
     */
    renderControl( children, callback, style = {} ) {
        return (
            <TouchableHighlight
                underlayColor="transparent"
                activeOpacity={ 0.3 }
                onPress={()=>{
                    this.resetControlTimeout();
                    callback();
                }}
                style={[
                    styles.controls.control,
                    style
                ]}
            >
                { children }
            </TouchableHighlight>
        );
    }

    /**
     * Renders an empty control, used to disable a control without breaking the view layout.
     */
    renderNullControl() {
        return (
            <View style={[ styles.controls.control ]} />
        );
    }

    /**
     * Groups the top bar controls together in an animated
     * view and spaces them out.
     */
    renderTopControls() {

        const backControl = !this.props.disableBack ? this.renderBack() : this.renderNullControl();
        const volumeControl = !this.props.disableVolume ? this.renderVolume() : this.renderNullControl();
        const fullscreenControl = !this.props.disableFullscreen ? this.renderFullscreen() : this.renderNullControl();

        return(
            <Animated.View style={[
                styles.controls.top,
                {
                    opacity: this.animations.topControl.opacity,
                    marginTop: this.animations.topControl.marginTop,
                }
            ]}>
                <ImageBackground
                    source={ require( './assets/img/top-vignette.png' ) }
                    style={[ styles.controls.column ]}
                    imageStyle={[ styles.controls.vignette ]}>
                    <View style={ styles.controls.topControlGroup }>
                        { backControl }
                        <View style={ styles.controls.pullRight }>
                            { volumeControl }
                            { fullscreenControl }
                        </View>
                    </View>
                </ImageBackground>
            </Animated.View>
        );
    }

    /**
     * Back button control
     */
    renderBack() {

        return this.renderControl(
            <Image
                source={ require( './assets/img/back.png' ) }
                style={ styles.controls.back }
            />,
            this.methods.onBack,
            styles.controls.back
        );
    }

    /**
     * Render the volume slider and attach the pan handlers
     */
    renderVolume() {

        return (
            <View style={ styles.volume.container }>
                <View style={[
                    styles.volume.fill,
                    { width: this.state.volumeFillWidth }
                ]}/>
                <View style={[
                    styles.volume.track,
                    { width: this.state.volumeTrackWidth }
                ]}/>
                <View
                    style={[
                        styles.volume.handle,
                        { left: this.state.volumePosition }
                    ]}
                    { ...this.player.volumePanResponder.panHandlers }
                >
                    <Image style={ styles.volume.icon } source={ require( './assets/img/volume.png' ) } />
                </View>
            </View>
        );
    }

    /**
     * Render fullscreen toggle and set icon based on the fullscreen state.
     */
    renderFullscreen() {

        let source = this.state.isFullscreen === true ? require( './assets/img/shrink.png' ) : require( './assets/img/expand.png' );
        return this.renderControl(
            <Image source={ source } />,
            this.methods.toggleFullscreen,
            styles.controls.fullscreen
        );
    }

    /**
     * Render bottom control group and wrap it in a holder
     */
    renderBottomControls() {

        const playPauseControl = !this.props.disablePlayPause ? this.renderPlayPause() : this.renderNullControl();
        const timerControl = !this.props.disableTimer ? this.renderTimer() : this.renderNullControl();
        const seekbarControl = !this.props.disableSeekbar ? this.renderSeekbar() : this.renderNullControl();

        return(
            <Animated.View style={[
                styles.controls.bottom,
                {
                    opacity: this.animations.bottomControl.opacity,
                    marginBottom: this.animations.bottomControl.marginBottom,
                }
            ]}>
                <ImageBackground
                    source={ require( './assets/img/bottom-vignette.png' ) }
                    style={[ styles.controls.column ]}
                    imageStyle={[ styles.controls.vignette ]}>
                    { seekbarControl }
                    <View style={[
                        styles.controls.row,
                        styles.controls.bottomControlGroup
                    ]}>
                        { playPauseControl }
                        { this.renderTitle() }
                        { timerControl }

                    </View>
                </ImageBackground>
            </Animated.View>
        );
    }

    /**
     * Render the seekbar and attach its handlers
     */
    renderSeekbar() {

        return (
            <View style={ styles.seekbar.container }>
                <View
                    style={ styles.seekbar.track }
                    onLayout={ event => this.player.seekerWidth = event.nativeEvent.layout.width }
                >
                    <View style={[
                        styles.seekbar.fill,
                        {
                            width: this.state.seekerFillWidth,
                            backgroundColor: this.props.seekColor || '#FFF'
                        }
                    ]}/>
                </View>
                <View
                    style={[
                        styles.seekbar.handle,
                        { left: this.state.seekerPosition }
                    ]}
                    { ...this.player.seekPanResponder.panHandlers }
                >
                    <View style={[
                        styles.seekbar.circle,
                        { backgroundColor: this.props.seekColor || '#FFF' } ]}
                    />
                </View>
            </View>
        );
    }

    /**
     * Render the play/pause button and show the respective icon
     */
    renderPlayPause() {

        let source = this.state.paused === true ? require( './assets/img/play.png' ) : require( './assets/img/pause.png' );
        return this.renderControl(
            <Image source={ source } />,
            this.methods.togglePlayPause,
            styles.controls.playPause
        );
    }

    /**
     * Render our title...if supplied.
     */
    renderTitle() {

        if ( this.opts.title ) {
            return (
                <View style={[
                    styles.controls.control,
                    styles.controls.title,
                ]}>
                    <Text style={[
                        styles.controls.text,
                        styles.controls.titleText
                    ]} numberOfLines={ 1 }>
                        { this.opts.title || '' }
                    </Text>
                </View>
            );
        }

        return null;
    }

    /**
     * Show our timer.
     */
    renderTimer() {

        return this.renderControl(
            <Text style={ styles.controls.timerText }>
                { this.calculateTime() }
            </Text>,
            this.methods.toggleTimer,
            styles.controls.timer
        );
    }

    /**
     * Show loading icon
     */
    renderLoader() {
        if ( this.state.loading ) {
            return (
                <View style={ styles.loader.container }>
                    <Animated.Image source={ require( './assets/img/loader-icon.png' ) } style={[
                        styles.loader.icon,
                        { transform: [
                            { rotate: this.animations.loader.rotate.interpolate({
                                inputRange: [ 0, 360 ],
                                outputRange: [ '0deg', '360deg' ]
                            })}
                        ]}
                    ]} />
                </View>
            );
        }
        return null;
    }

    renderError() {
        if ( this.state.error ) {
            return (
                <View style={ styles.error.container }>
                    <Image source={ require( './assets/img/error-icon.png' ) } style={ styles.error.icon } />
                    <Text style={ styles.error.text }>
                        Video unavailable
                    </Text>
                </View>
            );
        }
        return null;
    }

    /**
     * Provide all of our options and render the whole component.
     */
    render() {
        return (
            <TouchableWithoutFeedback
                onPress={ this.events.onScreenTouch }
                style={[ styles.player.container, this.styles.containerStyle ]}
            >
                <View style={[ styles.player.container, this.styles.containerStyle ]}>
                    <Video
                        { ...this.props }
                        ref={ videoPlayer => this.player.ref = videoPlayer }

                        resizeMode={ this.state.resizeMode }
                        volume={ this.state.volume }
                        paused={ this.state.paused }
                        muted={ this.state.muted }
                        rate={ this.state.rate }

                        onLoadStart={ this.events.onLoadStart }
                        onProgress={ this.events.onProgress }
                        onError={ this.events.onError }
                        onLoad={ this.events.onLoad }
                        onEnd={ this.events.onEnd }

                        style={[ styles.player.video, this.styles.videoStyle ]}

                        source={ this.props.source }
                    />
                    { this.renderError() }
                    { this.renderTopControls() }
                    { this.renderLoader() }
                    { this.renderBottomControls() }
                </View>
            </TouchableWithoutFeedback>
        );
    }
}

/**
 * This object houses our styles. There's player
 * specific styles and control specific ones.
 * And then there's volume/seeker styles.
 */
const styles = {
    player: StyleSheet.create({
        container: {
            backgroundColor: '#000',
            flex: 1,
            alignSelf: 'stretch',
            justifyContent: 'space-between',
        },
        video: {
            overflow: 'hidden',
            position: 'absolute',
            top: 0,
            right: 0,
            bottom: 0,
            left: 0,
        },
    }),
    error: StyleSheet.create({
        container: {
            backgroundColor: 'rgba( 0, 0, 0, 0.5 )',
            position: 'absolute',
            top: 0,
            right: 0,
            bottom: 0,
            left: 0,
            justifyContent: 'center',
            alignItems: 'center',
        },
        icon: {
            marginBottom: 16,
        },
        text: {
            backgroundColor: 'transparent',
            color: '#f27474'
        },
    }),
    loader: StyleSheet.create({
        container: {
            position: 'absolute',
            top: 0,
            right: 0,
            bottom: 0,
            left: 0,
            alignItems: 'center',
            justifyContent: 'center',
        },
    }),
    controls: StyleSheet.create({
        row: {
            flexDirection: 'row',
            alignItems: 'center',
            justifyContent: 'space-between',
            height: null,
            width: null,
        },
        column: {
            flexDirection: 'column',
            alignItems: 'center',
            justifyContent: 'space-between',
            height: null,
            width: null,
        },
        vignette: {
            resizeMode: 'stretch'
        },
        control: {
            padding: 16,
        },
        text: {
            backgroundColor: 'transparent',
            color: '#FFF',
            fontSize: 14,
            textAlign: 'center',
        },
        pullRight: {
            flexDirection: 'row',
            alignItems: 'center',
            justifyContent: 'center',
        },
        top: {
            flex: 1,
            alignItems: 'stretch',
            justifyContent: 'flex-start',
        },
        bottom: {
            alignItems: 'stretch',
            flex: 2,
            justifyContent: 'flex-end',
        },
        topControlGroup: {
            alignSelf: 'stretch',
            alignItems: 'center',
            justifyContent: 'space-between',
            flexDirection: 'row',
            width: null,
            margin: 12,
            marginBottom: 18,
        },
        bottomControlGroup: {
            alignSelf: 'stretch',
            alignItems: 'center',
            justifyContent: 'space-between',
            marginLeft: 12,
            marginRight: 12,
            marginBottom: 0,
        },
        volume: {
            flexDirection: 'row',
        },
        fullscreen: {
            flexDirection: 'row',
        },
        playPause: {
            position: 'relative',
            width: 80,
            zIndex: 0
        },
        title: {
            alignItems: 'center',
            flex: 0.6,
            flexDirection: 'column',
            padding: 0,
        },
        titleText: {
            textAlign: 'center',
        },
        timer: {
            width: 80,
        },
        timerText: {
            backgroundColor: 'transparent',
            color: '#FFF',
            fontSize: 11,
            textAlign: 'right',
        },
    }),
    volume: StyleSheet.create({
        container: {
            alignItems: 'center',
            justifyContent: 'flex-start',
            flexDirection: 'row',
            height: 1,
            marginLeft: 20,
            marginRight: 20,
            width: 150,
        },
        track: {
            backgroundColor: '#333',
            height: 1,
            marginLeft: 7,
        },
        fill: {
            backgroundColor: '#FFF',
            height: 1,
        },
        handle: {
            position: 'absolute',
            marginTop: -24,
            marginLeft: -24,
            padding: 16,
        }
    }),
    seekbar: StyleSheet.create({
        container: {
            alignSelf: 'stretch',
            height: 28,
            marginLeft: 20,
            marginRight: 20
        },
        track: {
            backgroundColor: '#333',
            height: 1,
            position: 'relative',
            top: 14,
            width: '100%'
        },
        fill: {
            backgroundColor: '#FFF',
            height: 1,
            width: '100%'
        },
        handle: {
            position: 'absolute',
            marginLeft: -7,
            height: 28,
            width: 28,
        },
        circle: {
            borderRadius: 12,
            position: 'relative',
            top: 8, left: 8,
            height: 12,
            width: 12,
        },
    })
};<|MERGE_RESOLUTION|>--- conflicted
+++ resolved
@@ -92,13 +92,8 @@
          */
         this.methods = {
             onBack: this.props.onBack || this._onBack.bind( this ),
-<<<<<<< HEAD
-            toggleFullscreen: this.props.onToggleFullscreen || this._toggleFullscreen.bind( this ),
+            toggleFullscreen: this._toggleFullscreen.bind( this ),
             togglePlayPause: this._togglePlayPause.bind( this ),
-=======
-            toggleFullscreen: this._toggleFullscreen.bind( this ),
-            togglePlayPause: this.props.togglePlayPause || this._togglePlayPause.bind( this ),
->>>>>>> f256abfd
             toggleControls: this._toggleControls.bind( this ),
             toggleTimer: this._toggleTimer.bind( this ),
         };
