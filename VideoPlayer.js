import React, { Component } from 'react';
import Video from 'react-native-video';
import {
    TouchableWithoutFeedback,
    TouchableHighlight,
    PanResponder,
    StyleSheet,
    Touchable,
    Animated,
    Platform,
    Easing,
    Image,
    View,
    Text
} from 'react-native';
import _ from 'lodash';

export default class VideoPlayer extends Component {

    constructor( props ) {
        super( props );

        /**
         * All of our values that are updated by the
         * methods and listeners in this class
         */
        const isFullscreen = this.props.resizeMode === 'cover' || false;
        this.state = {
            // Video
            resizeMode: this.props.resizeMode || 'contain',
            paused: this.props.paused || false,
            muted: this.props.muted || false,
            volume: this.props.volume || 1,
            rate: this.props.rate || 1,
            // Controls
            isFullscreen: isFullscreen,
            showTimeRemaining: true,
            volumeTrackWidth: 0,
            lastScreenPress: 0,
            volumeFillWidth: 0,
            seekerFillWidth: 0,
            showControls: true,
            volumePosition: 0,
            seekerPosition: 0,
            volumeOffset: 0,
            seekerOffset: 0,
            seeking: false,
            loading: false,
            currentTime: 0,
            error: false,
            duration: 0,
        };

        /**
         * Any options that can be set at init.
         */
        this.opts = {
            playWhenInactive: this.props.playWhenInactive || false,
            playInBackground: this.props.playInBackground || false,
            repeat: this.props.repeat || false,
            title: this.props.title || '',
        };

        /**
         * Our app listeners and associated methods
         */
        this.events = {
            onError: this.props.onError || this._onError.bind( this ),
            onEnd: this.props.onEnd || this._onEnd.bind( this ),
            onScreenPress: this._onScreenPress.bind( this ),
            onLoadStart: this._onLoadStart.bind( this ),
            onProgress: this._onProgress.bind( this ),
            onLoad: this._onLoad.bind( this ),
        };

        /**
         * Functions used throughout the application
         */
        this.methods = {
            onBack: this.props.onBack || this._onBack.bind( this ),
            toggleFullscreen: this._toggleFullscreen.bind( this ),
            togglePlayPause: this._togglePlayPause.bind( this ),
            toggleControls: this._toggleControls.bind( this ),
            toggleTimer: this._toggleTimer.bind( this ),
        };

        /**
         * Player information
         */
        this.player = {
            controlTimeoutDelay: this.props.controlTimeout || 15000,
            volumePanResponder: PanResponder,
            seekPanResponder: PanResponder,
            controlTimeout: null,
            volumeWidth: 150,
            iconOffset: 7,
            seekWidth: 0,
            ref: Video,
        };

        /**
         * Various animations
         */
        this.animations = {
            bottomControl: {
                marginBottom: new Animated.Value( 0 ),
                opacity: new Animated.Value( 1 ),
            },
            topControl: {
                marginTop: new Animated.Value( 0 ),
                opacity: new Animated.Value( 1 ),
            },
            video: {
                opacity: new Animated.Value( 1 ),
            },
            loader: {
                rotate: new Animated.Value( 0 ),
                MAX_VALUE: 360,
            }
        };

        /**
         * Various styles that be added...
         */
        this.styles = {
            videoStyle: this.props.videoStyle || {},
            containerStyle: this.props.style || {}
        };
    }



    /*------------------------------------------------------
    | Events
    |-------------------------------------------------------
    |
    | These are the events that the <Video> component uses
    | and can be overridden by assigning it as a prop.
    | It is suggested that you override onEnd.
    |
    */

    /**
     * When load starts we display a loading icon
     * and show the controls.
     */
    _onLoadStart() {
        let state = this.state;
        state.loading = true;
        this.loadAnimation();
        this.setState( state );

        if ( typeof this.props.onLoadStart === 'function' ) {
            this.props.onLoadStart(...arguments);
        }
    }

    /**
     * When load is finished we hide the load icon
     * and hide the controls. We also set the
     * video duration.
     *
     * @param {object} data The video meta data
     */
    _onLoad( data = {} ) {
        let state = this.state;

        state.duration = data.duration;
        state.loading = false;
        this.setState( state );

        if ( state.showControls ) {
            this.setControlTimeout();
        }

        if ( typeof this.props.onLoad === 'function' ) {
            this.props.onLoad(...arguments);
        }
    }

    /**
     * For onprogress we fire listeners that
     * update our seekbar and timer.
     *
     * @param {object} data The video meta data
     */
    _onProgress( data = {} ) {
        let state = this.state;
        state.currentTime = data.currentTime;

        if ( ! state.seeking ) {
            const position = this.calculateSeekerPosition();
            this.setSeekerPosition( position );
        }

        if ( typeof this.props.onProgress === 'function' ) {
            this.props.onProgress(...arguments);
        }

        this.setState( state );
    }

    /**
     * It is suggested that you override this
     * command so your app knows what to do.
     * Either close the video or go to a
     * new page.
     */
    _onEnd() {}

    /**
     * Set the error state to true which then
     * changes our renderError function
     *
     * @param {object} err  Err obj returned from <Video> component
     */
    _onError( err ) {
        let state = this.state;
        state.error = true;
        state.loading = false;

        this.setState( state );
    }

    /**
     * This is a single and double tap listener
     * when the user taps the screen anywhere.
     * One tap toggles controls, two toggles
     * fullscreen mode.
     */
    _onScreenPress() {
        let state = this.state;
        const time = new Date().getTime();
        const delta =  time - state.lastScreenPress;

        if ( delta < 300 ) {
            this.methods.toggleFullscreen();
        }

        this.methods.toggleControls();
        state.lastScreenPress = time;

        this.setState( state );
    }



    /*------------------------------------------------------
    | Methods
    |-------------------------------------------------------
    |
    | These are all of our functions that interact with
    | various parts of the class. Anything from
    | calculating time remaining in a video
    | to handling control operations.
    |
    */

    /**
     * Set a timeout when the controls are shown
     * that hides them after a length of time.
     * Default is 15s
     */
    setControlTimeout() {
        this.player.controlTimeout = setTimeout( ()=> {
            this._hideControls();
        }, this.player.controlTimeoutDelay );
    }

    /**
     * Clear the hide controls timeout.
     */
    clearControlTimeout() {
        clearTimeout( this.player.controlTimeout );
    }

    /**
     * Reset the timer completely
     */
    resetControlTimeout() {
        this.clearControlTimeout();
        this.setControlTimeout();
    }

    /**
     * Animation to hide controls. We fade the
     * display to 0 then move them off the
     * screen so they're not interactable
     */
    hideControlAnimation() {
        Animated.parallel([
            Animated.timing(
                this.animations.topControl.opacity,
                { toValue: 0 }
            ),
            Animated.timing(
                this.animations.topControl.marginTop,
                { toValue: -100 }
            ),
            Animated.timing(
                this.animations.bottomControl.opacity,
                { toValue: 0 }
            ),
            Animated.timing(
                this.animations.bottomControl.marginBottom,
                { toValue: -100 }
            ),
        ]).start();
    }

    /**
     * Animation to show controls...opposite of
     * above...move onto the screen and then
     * fade in.
     */
    showControlAnimation() {
        Animated.parallel([
            Animated.timing(
                this.animations.topControl.opacity,
                { toValue: 1 }
            ),
            Animated.timing(
                this.animations.topControl.marginTop,
                { toValue: 0 }
            ),
            Animated.timing(
                this.animations.bottomControl.opacity,
                { toValue: 1 }
            ),
            Animated.timing(
                this.animations.bottomControl.marginBottom,
                { toValue: 0 }
            ),
        ]).start();
    }

    /**
     * Loop animation to spin loader icon. If not loading then stop loop.
     */
    loadAnimation() {
        if ( this.state.loading ) {
            Animated.sequence([
                Animated.timing(
                    this.animations.loader.rotate,
                    {
                        toValue: this.animations.loader.MAX_VALUE,
                        duration: 1500,
                        easing: Easing.linear,
                    }
                ),
                Animated.timing(
                    this.animations.loader.rotate,
                    {
                        toValue: 0,
                        duration: 0,
                        easing: Easing.linear,
                    }
                ),
            ]).start( this.loadAnimation.bind( this ) );
        }
    }

    /**
     * Function to hide the controls. Sets our
     * state then calls the animation.
     */
    _hideControls() {
        let state = this.state;
        state.showControls = false;
        this.hideControlAnimation();

        this.setState( state );
    }

    /**
     * Function to toggle controls based on
     * current state.
     */
    _toggleControls() {
        let state = this.state;
        state.showControls = ! state.showControls;

        if ( state.showControls ) {
            this.showControlAnimation();
            this.setControlTimeout();
        }
        else {
            this.hideControlAnimation();
            this.clearControlTimeout();
        }

        this.setState( state );
    }

    /**
     * Toggle fullscreen changes resizeMode on
     * the <Video> component then updates the
     * isFullscreen state.
     */
    _toggleFullscreen() {
        let state = this.state;
        state.isFullscreen = ! state.isFullscreen;
        state.resizeMode = state.isFullscreen === true ? 'cover' : 'contain';

        this.setState( state );
    }

    /**
     * Toggle playing state on <Video> component
     */
    _togglePlayPause() {
        let state = this.state;
        state.paused = ! state.paused;
        this.setState( state );
    }

    /**
     * Toggle between showing time remaining or
     * video duration in the timer control
     */
    _toggleTimer() {
        let state = this.state;
        state.showTimeRemaining = ! state.showTimeRemaining;
        this.setState( state );
    }

    /**
     * The default 'onBack' function pops the navigator
     * and as such the video player requires a
     * navigator prop by default.
     */
    _onBack() {
        if ( this.props.navigator && this.props.navigator.pop ) {
            this.props.navigator.pop();
        }
        else {
            console.warn( 'Warning: _onBack requires navigator property to function. Either modify the onBack prop or pass a navigator prop' );
        }
    }

    /**
     * Calculate the time to show in the timer area
     * based on if they want to see time remaining
     * or duration. Formatted to look as 00:00.
     */
    calculateTime() {
        if ( this.state.showTimeRemaining ) {
            const time = this.state.duration - this.state.currentTime;
            return `-${ this.formatTime( time ) }`;
        }
        return `${ this.formatTime( this.state.currentTime ) }`;
    }

    /**
     * Format a time string as mm:ss
     *
     * @param {int} time time in milliseconds
     * @return {string} formatted time string in mm:ss format
     */
    formatTime( time = 0 ) {
        const symbol = this.state.showRemainingTime ? '-' : '';
        time = Math.min(
            Math.max( time, 0 ),
            this.state.duration
        );
        const minutes = time / 60;
        const seconds = time % 60;

        const formattedMinutes = _.padStart( Math.floor( minutes ).toFixed( 0 ), 2, 0 );
        const formattedSeconds = _.padStart( Math.floor( seconds ).toFixed( 0 ), 2 , 0 );

        // console.warn(formattedMinutes);


        return `${ symbol }${ formattedMinutes }:${ formattedSeconds }`;
    }

    /**
     * Set the position of the seekbar's components
     * (both fill and handle) according to the
     * position supplied.
     *
     * @param {float} position position in px of seeker handle}
     */
    setSeekerPosition( position = 0 ) {
        position = this.constrainToSeekerMinMax( position );
        let state = this.state;

        state.seekerFillWidth = position;
        state.seekerPosition = position;
        if ( ! state.seeking ) {
            state.seekerOffset = position;
        }
        this.setState( state );
    }

    /**
     * Contrain the location of the seeker to the
     * min/max value based on how big the
     * seeker is.
     *
     * @param {float} val position of seeker handle in px
     * @return {float} contrained position of seeker handle in px
     */
    constrainToSeekerMinMax( val = 0 ) {
        if ( val <= 0 ) {
            return 0;
        }
        else if ( val >= this.player.seekerWidth ) {
            return this.player.seekerWidth;
        }
        return val;
    }

    /**
     * Calculate the position that the seeker should be
     * at along its track.
     *
     * @return {float} position of seeker handle in px based on currentTime
     */
    calculateSeekerPosition() {
        const percent = this.state.currentTime / this.state.duration;
        return this.player.seekerWidth * percent;
    }

    /**
     * Return the time that the video should be at
     * based on where the seeker handle is.
     *
     * @return {float} time in ms based on seekerPosition.
     */
    calculateTimeFromSeekerPosition() {
        const percent = this.state.seekerPosition / this.player.seekerWidth;
        return this.state.duration * percent;
    }

    /**
     * Seek to a time in the video.
     *
     * @param {float} time time to seek to in ms
     */
    seekTo( time = 0 ) {
        let state = this.state;
        state.currentTime = time;
        this.player.ref.seek( time );
        this.setState( state );
    }

    /**
     * Set the position of the volume slider
     *
     * @param {float} position position of the volume handle in px
     */
    setVolumePosition( position = 0 ) {
        let state = this.state;
        position = this.constrainToVolumeMinMax( position );
        state.volumePosition = position + this.player.iconOffset;
        state.volumeFillWidth = position;

        state.volumeTrackWidth = this.player.volumeWidth - state.volumeFillWidth;

        if ( state.volumeFillWidth < 0 ) {
            state.volumeFillWidth = 0;
        }

        if ( state.volumeTrackWidth > 150 ) {
            state.volumeTrackWidth = 150;
        }

        this.setState( state );
    }

    /**
     * Constrain the volume bar to the min/max of
     * its track's width.
     *
     * @param {float} val position of the volume handle in px
     * @return {float} contrained position of the volume handle in px
     */
    constrainToVolumeMinMax( val = 0 ) {
        if ( val <= 0 ) {
            return 0;
        }
        else if ( val >= this.player.volumeWidth + 9 ) {
            return this.player.volumeWidth + 9;
        }
        return val;
    }

    /**
     * Get the volume based on the position of the
     * volume object.
     *
     * @return {float} volume level based on volume handle position
     */
    calculateVolumeFromVolumePosition() {
        return this.state.volumePosition / this.player.volumeWidth;
    }

    /**
     * Get the position of the volume handle based
     * on the volume
     *
     * @return {float} volume handle position in px based on volume
     */
    calculateVolumePositionFromVolume() {
        return this.player.volumeWidth / this.state.volume;
    }



    /*------------------------------------------------------
    | React Component functions
    |-------------------------------------------------------
    |
    | Here we're initializing our listeners and getting
    | the component ready using the built-in React
    | Component methods
    |
    */

    /**
     * Before mounting, init our seekbar and volume bar
     * pan responders.
     */
    componentWillMount() {
        this.initSeekPanResponder();
        this.initVolumePanResponder();
    }

    /**
     * Upon mounting, calculate the position of the volume
     * bar based on the volume property supplied to it.
     */
    componentDidMount() {
        const position = this.calculateVolumePositionFromVolume();
        let state = this.state;
        this.setVolumePosition( position );
        state.volumeOffset = position;

        this.setState( state );
    }

    /**
     * When the component is about to unmount kill the
     * timeout less it fire in the prev/next scene
     */
    componentWillUnmount() {
        this.clearControlTimeout();
    }

    /**
     * Get our seekbar responder going
     */
    initSeekPanResponder() {
        this.player.seekPanResponder = PanResponder.create({

            // Ask to be the responder.
            onStartShouldSetPanResponder: ( evt, gestureState ) => true,
            onMoveShouldSetPanResponder: ( evt, gestureState ) => true,

            /**
             * When we start the pan tell the machine that we're
             * seeking. This stops it from updating the seekbar
             * position in the onProgress listener.
             */
            onPanResponderGrant: ( evt, gestureState ) => {
                let state = this.state;
                this.clearControlTimeout();
                state.seeking = true;
                this.setState( state );
            },

            /**
             * When panning, update the seekbar position, duh.
             */
            onPanResponderMove: ( evt, gestureState ) => {
                const position = this.state.seekerOffset + gestureState.dx;
                this.setSeekerPosition( position );
            },

            /**
             * On release we update the time and seek to it in the video.
             * If you seek to the end of the video we fire the
             * onEnd callback
             */
            onPanResponderRelease: ( evt, gestureState ) => {
                const time = this.calculateTimeFromSeekerPosition();
                let state = this.state;
                if ( time >= state.duration && ! state.loading ) {
                    state.paused = true;
                    this.events.onEnd();
                } else {
                    this.seekTo( time );
                    this.setControlTimeout();
                    state.seeking = false;
                }
                this.setState( state );
            }
        });
    }

    /**
     * Initialize the volume pan responder.
     */
    initVolumePanResponder() {
        this.player.volumePanResponder = PanResponder.create({
            onStartShouldSetPanResponder: ( evt, gestureState ) => true,
            onMoveShouldSetPanResponder: ( evt, gestureState ) => true,
            onPanResponderGrant: ( evt, gestureState ) => {
                this.clearControlTimeout();
            },

            /**
             * Update the volume as we change the position.
             * If we go to 0 then turn on the mute prop
             * to avoid that weird static-y sound.
             */
            onPanResponderMove: ( evt, gestureState ) => {
                let state = this.state;
                const position = this.state.volumeOffset + gestureState.dx;

                this.setVolumePosition( position );
                state.volume = this.calculateVolumeFromVolumePosition();

                if ( state.volume <= 0 ) {
                    state.muted = true;
                }
                else {
                    state.muted = false;
                }

                this.setState( state );
            },

            /**
             * Update the offset...
             */
            onPanResponderRelease: ( evt, gestureState ) => {
                let state = this.state;
                state.volumeOffset = state.volumePosition;
                this.setControlTimeout();
                this.setState( state );
            }
        });
    }


    /*------------------------------------------------------
    | Rendering
    |-------------------------------------------------------
    |
    | This section contains all of our render methods.
    | In addition to the typical React render func
    | we also have all the render methods for
    | the controls.
    |
    */

    /**
     * Standard render control function that handles
     * everything except the sliders. Adds a
     * consistent <TouchableHighlight>
     * wrapper and styling.
     */
    renderControl( children, callback, style = {} ) {
        return (
            <TouchableHighlight
                underlayColor="transparent"
                activeOpacity={ 0.3 }
                onPress={()=>{
                    this.resetControlTimeout();
                    callback();
                }}
                style={[
                    styles.controls.control,
                    style
                ]}
            >
                { children }
            </TouchableHighlight>
        );
    }

    /**
     * Groups the top bar controls together in an animated
     * view and spaces them out.
     */
    renderTopControls() {
        return(
            <Animated.View style={[
                styles.controls.top,
                {
                    opacity: this.animations.topControl.opacity,
                    marginTop: this.animations.topControl.marginTop,
                }
            ]}>
                <Image
                    source={ require( './assets/img/top-vignette.png' ) }
                    style={[ styles.controls.column, styles.controls.vignette,
                ]}>
                    <View style={ styles.controls.topControlGroup }>
                        { this.renderBack() }
                        <View style={ styles.controls.pullRight }>
                            { this.renderVolume() }
                            { this.renderFullscreen() }
                        </View>
                    </View>
                </Image>
            </Animated.View>
        );
    }

    /**
     * Back button control
     */
    renderBack() {
        return this.renderControl(
            <Image
                source={ require( './assets/img/back.png' ) }
                style={ styles.controls.back }
            />,
            this.methods.onBack,
            styles.controls.back
        );
    }

    /**
     * Render the volume slider and attach the pan handlers
     */
    renderVolume() {
        return (
            <View style={ styles.volume.container }>
                <View style={[
                    styles.volume.fill,
                    { width: this.state.volumeFillWidth }
                ]}/>
                <View style={[
                    styles.volume.track,
                    { width: this.state.volumeTrackWidth }
                ]}/>
                <View
                    style={[
                        styles.volume.handle,
                        {
                            left: this.state.volumePosition
                        }
                    ]}
                    { ...this.player.volumePanResponder.panHandlers }
                >
                    <Image style={ styles.volume.icon } source={ require( './assets/img/volume.png' ) } />
                </View>
            </View>
        );
    }

    /**
     * Render fullscreen toggle and set icon based on the fullscreen state.
     */
    renderFullscreen() {
        let source = this.state.isFullscreen === true ? require( './assets/img/shrink.png' ) : require( './assets/img/expand.png' );
        return this.renderControl(
            <Image source={ source } />,
            this.methods.toggleFullscreen,
            styles.controls.fullscreen
        );
    }

    /**
     * Render bottom control group and wrap it in a holder
     */
    renderBottomControls() {
        return(
            <Animated.View style={[
                styles.controls.bottom,
                {
                    opacity: this.animations.bottomControl.opacity,
                    marginBottom: this.animations.bottomControl.marginBottom,
                }
            ]}>
            <Image
                source={ require( './assets/img/bottom-vignette.png' ) }
                style={[ styles.controls.column, styles.controls.vignette,
            ]}>
                <View style={[
                    styles.player.container,
                    styles.controls.seekbar
                ]}>
                    { this.renderSeekbar() }
                </View>
                <View style={[
                    styles.controls.column,
                    styles.controls.bottomControlGroup
                ]}>
                    { this.renderPlayPause() }
                    { this.renderTitle() }
                    { this.renderTimer() }
                </View>
            </Image>
            </Animated.View>
        );
    }

    /**
     * Render the seekbar and attach its handlers
     */
    renderSeekbar() {
        return (
            <View
                style={ styles.seek.track }
                onLayout={ event => {
                    this.player.seekerWidth = event.nativeEvent.layout.width;
                }}
            >
                <View style={[
                    styles.seek.fill,
                    {
                        width: this.state.seekerFillWidth,
                        backgroundColor: this.props.seekColor || '#FFF'
                    }
                ]}>
                    <View
                        style={[
                            styles.seek.handle,
                            {
                                left: this.state.seekerPosition
                            }
                        ]}
                        { ...this.player.seekPanResponder.panHandlers }
                    >
                        <View style={[
                            styles.seek.circle,
                            { backgroundColor: this.props.seekColor || '#FFF' } ]}
                        />
                    </View>
                </View>
            </View>
        );
    }

    /**
     * Render the play/pause button and show the respective icon
     */
    renderPlayPause() {
        let source = this.state.paused === true ? require( './assets/img/play.png' ) : require( './assets/img/pause.png' );
        return this.renderControl(
            <Image source={ source } />,
            this.methods.togglePlayPause,
            styles.controls.playPause
        );
    }

    /**
     * Render our title...if supplied.
     */
    renderTitle() {
        if ( this.opts.title ) {
            return (
                <View style={[
                    styles.controls.control,
                    styles.controls.title,
                ]}>
                    <Text style={[
                        styles.controls.text,
                        styles.controls.titleText
                    ]} numberOfLines={ 1 }>
                        { this.opts.title || '' }
                    </Text>
                </View>
            );
        }

        return null;
    }

    /**
     * Show our timer.
     */
    renderTimer() {
        return this.renderControl(
            <Text style={ styles.controls.timerText }>
                { this.calculateTime() }
            </Text>,
            this.methods.toggleTimer,
            styles.controls.timer
        );
    }

    /**
     * Show loading icon
     */
    renderLoader() {
        if ( this.state.loading ) {
            return (
                <View style={ styles.loader.container }>
                    <Animated.Image source={ require( './assets/img/loader-icon.png' ) } style={[
                        styles.loader.icon,
                        { transform: [
                            { rotate: this.animations.loader.rotate.interpolate({
                                inputRange: [ 0, 360 ],
                                outputRange: [ '0deg', '360deg' ]
                            })}
                        ]}
                    ]} />
                </View>
            );
        }
        return null;
    }

    renderError() {
        if ( this.state.error ) {
            return (
                <View style={ styles.error.container }>
                    <Image source={ require( './assets/img/error-icon.png' ) } style={ styles.error.icon } />
                    <Text style={ styles.error.text }>
                        Video unavailable
                    </Text>
                </View>
            );
        }
        return null;
    }

    /**
     * Provide all of our options and render the whole component.
     */
    render() {
        return (
            <TouchableWithoutFeedback
                onPress={ this.events.onScreenPress }
                style={[ styles.player.container, this.styles.containerStyle ]}
            >
                <View style={[ styles.player.container, this.styles.containerStyle ]}>
                    <Video
                        {...this.props}
                        ref={ videoPlayer => this.player.ref = videoPlayer }

                        resizeMode={ this.state.resizeMode }
                        volume={ this.state.volume }
                        paused={ this.state.paused }
                        muted={ this.state.muted }
                        rate={ this.state.rate }

                        { ...this.props }

                        onLoadStart={ this.events.onLoadStart }
                        onProgress={ this.events.onProgress }
                        onError={ this.events.onError }
                        onLoad={ this.events.onLoad }
                        onEnd={ this.events.onEnd }

                        style={[ styles.player.video, this.styles.videoStyle ]}

                        source={ this.props.source }
                    />
                    { this.renderError() }
                    { this.renderTopControls() }
                    { this.renderLoader() }
                    { this.renderBottomControls() }
                </View>
            </TouchableWithoutFeedback>
        );
    }
}

/**
 * This object houses our styles. There's player
 * specific styles and control specific ones.
 * And then there's volume/seeker styles.
 */
const styles = {
    player: StyleSheet.create({
        container: {
<<<<<<< HEAD
            flex: Platform.OS === 'ios' ? 1 : null,
=======
            flex: 1,
>>>>>>> 9ba9f0bb
            alignSelf: 'stretch',
            justifyContent: 'space-between',
        },
        video: {
            overflow: 'hidden',
            position: 'absolute',
            top: 0,
            right: 0,
            bottom: 0,
            left: 0,
        },
    }),
    error: StyleSheet.create({
        container: {
            backgroundColor: 'rgba( 0, 0, 0, 0.5 )',
            position: 'absolute',
            top: 0,
            right: 0,
            bottom: 0,
            left: 0,
            justifyContent: 'center',
            alignItems: 'center',
        },
        icon: {
            marginBottom: 16,
        },
        text: {
            backgroundColor: 'transparent',
            color: '#f27474'
        },
    }),
    loader: StyleSheet.create({
        container: {
            position: 'absolute',
            top: 0,
            right: 0,
            bottom: 0,
            left: 0,
            alignItems: 'center',
            justifyContent: 'center',
        },
    }),
    controls: StyleSheet.create({
        row: {
            flexDirection: 'row',
            alignItems: 'center',
            justifyContent: 'space-between',
            height: null,
            width: null,
        },
        column: {
            flexDirection: 'column',
            alignItems: 'center',
            justifyContent: 'space-between',
            height: null,
            width: null,
        },
        vignette: {
            resizeMode: 'stretch',
        },
        control: {
            padding: 16,
        },
        text: {
            backgroundColor: 'transparent',
            color: '#FFF',
            fontSize: 16,
            textAlign: 'center',
        },
        pullRight: {
            flexDirection: 'row',
            alignItems: 'center',
            justifyContent: 'center',
        },
        top: {
            flex: 1,
            alignItems: 'stretch',
            justifyContent: 'flex-start',
        },
        bottom: {
            alignItems: 'stretch',
            flex: 2,
            justifyContent: 'flex-end',
        },
        seekbar: {
            alignSelf: 'stretch',
            alignItems: 'center',
            justifyContent: 'center',
            zIndex: 100,
            marginTop: 24,
            marginBottom: 8
        },
        topControlGroup: {
            alignSelf: 'stretch',
            alignItems: 'center',
            justifyContent: 'space-between',
            flexDirection: 'row',
            width: null,
            margin: 12,
            marginBottom: 18,
        },
        bottomControlGroup: {
            alignSelf: 'stretch',
            alignItems: 'center',
            justifyContent: 'space-between',
            flexDirection: 'row',
            marginLeft: 12,
            marginRight: 12,
            marginBottom: 0
        },
        volume: {
            flexDirection: 'row',
        },
        fullscreen: {
            flexDirection: 'row',
        },
        playPause: {
            position: 'relative',
            width: 80,
            zIndex: 0
        },
        title: {
            alignItems: 'center',
            flex: 0.6,
            flexDirection: 'column',
            padding: 0,
        },
        titleText: {
            textAlign: 'center',
        },
        timer: {
            width: 80,
        },
        timerText: {
            backgroundColor: 'transparent',
            color: '#FFF',
            fontSize: 11,
            textAlign: 'right',
        },
    }),
    seek: StyleSheet.create({
        track: {
            alignSelf: 'stretch',
            justifyContent: 'center',
            backgroundColor: '#333',
            height: 4,
            marginLeft: 28,
            marginRight: 28,
        },
        fill: {
            alignSelf: 'flex-start',
            height: 2,
            width: 1,
        },
        handle: {
            position: 'absolute',
            marginTop: -21,
            marginLeft: -24,
            padding: 16,
            paddingBottom: 4,
        },
        circle: {
            borderRadius: 20,
            height: 12,
            width: 12,
        },
    }),
    volume: StyleSheet.create({
        container: {
            alignItems: 'center',
            justifyContent: 'flex-start',
            flexDirection: 'row',
            height: 1,
            marginLeft: 20,
            marginRight: 20,
            width: 150,
        },
        track: {
            backgroundColor: '#333',
            height: 1,
            marginLeft: 7,
        },
        fill: {
            backgroundColor: '#FFF',
            height: 1,
        },
        handle: {
            position: 'absolute',
            marginTop: -24,
            marginLeft: -24,
            padding: 16,
        }
    })
};<|MERGE_RESOLUTION|>--- conflicted
+++ resolved
@@ -1072,11 +1072,7 @@
 const styles = {
     player: StyleSheet.create({
         container: {
-<<<<<<< HEAD
             flex: Platform.OS === 'ios' ? 1 : null,
-=======
-            flex: 1,
->>>>>>> 9ba9f0bb
             alignSelf: 'stretch',
             justifyContent: 'space-between',
         },
